#include "filesys/inode.h"
#include <list.h>
#include <debug.h>
#include <round.h>
#include <string.h>
#include "filesys/filesys.h"
#include "filesys/free-map.h"
#include "threads/malloc.h"
#include "threads/synch.h"

/* Identifies an inode. */
#define INODE_MAGIC 0x494e4f44

#define INODE_DIRECT 123
#define BLOCK_POINTERS_PER_SECTOR 128
#define BUFFER_CACHE_SIZE 64

/* Returns the number of sectors to allocate for an inode SIZE
   bytes long. */
static inline size_t bytes_to_sectors(off_t size) { return DIV_ROUND_UP(size, BLOCK_SECTOR_SIZE); }

/* On-disk inode.
   Must be exactly BLOCK_SECTOR_SIZE bytes long. */
struct inode_disk {
  off_t length;         /* File size in bytes. */
  unsigned magic;       /* Magic number. */
  block_sector_t direct_ptrs[INODE_DIRECT];
  block_sector_t single_indirect_ptr;
  block_sector_t double_indirect_ptr;
  //TODO Add is_dir. Check if need to decrease num direct pointers
  bool is_dir;
  char unused[3];
};

/* In-memory inode. */
struct inode {
  struct list_elem elem;  /* Element in inode list. */
  block_sector_t sector;  /* Sector number of disk location. */
  int open_cnt;           /* Number of openers. */
  bool removed;           /* True if deleted, false otherwise. */
  int deny_write_cnt;     /* 0: writes ok, >0: deny writes. */
  struct lock inode_lock;
  bool is_dir;
  // struct lock resize_lock;
};

/* Buffer cache entry stored in memory. */
struct buffer_cache_entry {
  struct list_elem elem;                // Element in buffer cache list
  uint8_t contents[BLOCK_SECTOR_SIZE];  // Buffer contents
  block_sector_t sector;                // Location on disk
  bool dirty;                           // Flag to indicate if contents in entry are dirty
  bool in_use;                          // Flag to indicate if in use
  struct lock entry_lock;               // Per entry lock
};

static bool inode_resize(struct inode_disk*, off_t size);

struct inode_disk* get_disk_inode(struct inode* inode) {
  struct inode_disk* id = malloc(sizeof(struct inode_disk));
  if (id == NULL) {
    return NULL;
  }
  cache_read(fs_device, inode->sector, id, BLOCK_SECTOR_SIZE, 0);
  return id;
}

bool get_is_dir(struct inode* inode) {
  return inode->is_dir;
}
<<<<<<< HEAD
=======

int get_open_count(struct inode* inode) {
  return inode->open_cnt;
}

>>>>>>> e4ad6cb7

/* Returns the block device sector that contains byte offset POS
   within INODE.
   Returns -1 if INODE does not contain data for a byte at offset
   POS. */
static block_sector_t byte_to_sector(struct inode_disk* id, off_t pos) {
  ASSERT(id != NULL);

  if (pos < id->length) {
    size_t block_index = pos / BLOCK_SECTOR_SIZE;
    if (block_index < INODE_DIRECT) {
      // Direct blocks
      return id->direct_ptrs[block_index];
    } else {
      // Indirect blocks
      block_index -= INODE_DIRECT;
      if (block_index < BLOCK_POINTERS_PER_SECTOR) {
        block_sector_t* indirect_block = malloc(BLOCK_SECTOR_SIZE);
        ASSERT(indirect_block != NULL);
        // block_read(fs_device, id->single_indirect_ptr, indirect_block);
        cache_read(fs_device, id->single_indirect_ptr, indirect_block, BLOCK_SECTOR_SIZE, 0);
        block_sector_t sector = indirect_block[block_index];
        free(indirect_block);
        return sector;
      } else {
        // Double indirect
        block_index -= BLOCK_POINTERS_PER_SECTOR;
        size_t double_index = block_index / BLOCK_POINTERS_PER_SECTOR; // Index into double indirect block
        size_t single_index = block_index % BLOCK_POINTERS_PER_SECTOR; // Index into single indirect block

        block_sector_t* double_indirect_block = malloc(BLOCK_SECTOR_SIZE);
        ASSERT(double_indirect_block != NULL);
        // block_read(fs_device, id->double_indirect_ptr, double_indirect_block);
        cache_read(fs_device, id->double_indirect_ptr, double_indirect_block, BLOCK_SECTOR_SIZE, 0);

        block_sector_t single_indirect_ptr = double_indirect_block[double_index];

        block_sector_t* single_indirect_block = malloc(BLOCK_SECTOR_SIZE);
        ASSERT(single_indirect_block != NULL);
        // block_read(fs_device, single_indirect_ptr, single_indirect_block);
        cache_read(fs_device, single_indirect_ptr, single_indirect_block, BLOCK_SECTOR_SIZE, 0);

        block_sector_t sector = single_indirect_block[single_index];
        free(double_indirect_block);
        free(single_indirect_block);
        return sector;
      }
    }
  } else {
    return -1;
  }
}

/* List of open inodes, so that opening a single inode twice
   returns the same `struct inode'. */
static struct list open_inodes;

/* Associated lock */
static struct lock inode_list_lock;

/* Buffer cache */
struct list buffer_cache;

/* Associated lock. */
struct lock buffer_cache_lock;

/* Initializes the inode module. */
void inode_init(void) {
  list_init(&open_inodes);
  list_init(&buffer_cache);
  lock_init(&inode_list_lock);
  lock_init(&buffer_cache_lock);
}

void buffer_cache_init(void) {
  for (size_t i = 0; i < BUFFER_CACHE_SIZE; i++) {
    struct buffer_cache_entry* entry = malloc(sizeof(struct buffer_cache_entry));
    if (entry == NULL) {
      PANIC("failed creating buffer cache");
    }
    entry->in_use = false;
    entry->dirty = false;
    lock_init(&entry->entry_lock);
    list_push_back(&buffer_cache, &entry->elem);
  }
}

void buffer_cache_close(void) {
  struct buffer_cache_entry* entry;

  lock_acquire(&buffer_cache_lock);
  while (!list_empty(&buffer_cache)) { 
    entry = list_entry(list_pop_front(&buffer_cache), struct buffer_cache_entry, elem);
    if (entry->dirty) {
      block_write(fs_device, entry->sector, entry->contents);
    }
    free(entry);
  }
}

/* Reads SIZE bytes from the buffer cache at SECTOR starting at 
   OFFSET. */
void cache_read(struct block* fs_device, block_sector_t sector, void* buffer_, off_t size, off_t offset) {
  uint8_t* buffer = buffer_;
  struct list_elem* e;
  struct buffer_cache_entry* entry;
  struct buffer_cache_entry* free_entry;
  bool full = true;

  /* Check if sector in cache */
  lock_acquire(&buffer_cache_lock);
  for (e = list_begin(&buffer_cache); e != list_end(&buffer_cache); e = list_next(e)) {
    entry = list_entry(e, struct buffer_cache_entry, elem);
    if (entry->in_use) {
      if (entry->sector == sector) {
        /* Copy contents into user buffer*/
        memcpy(buffer, entry->contents + offset, size);
        
        /* Move entry to front of list */
        list_remove(e);
        list_push_front(&buffer_cache, &entry->elem);

        /* Release lock */
        lock_release(&buffer_cache_lock);
        return;
      }
    } else {
        if (full) {
          free_entry = entry;
          full = false;
        }
      }
  }


  if (full) {
    /* If the cache is full we must evict the LRU entry. */
    entry = list_entry(e = list_pop_back(&buffer_cache), struct buffer_cache_entry, elem);

    /* Check if dirty. */
    if (entry->dirty) {
      /* Release global lock so we don't block */
      lock_release(&buffer_cache_lock);
      lock_acquire(&entry->entry_lock);
  
      block_write(fs_device, entry->sector, entry->contents);

      lock_release(&entry->entry_lock);
      lock_acquire(&buffer_cache_lock);
    }
  } else {
    entry = free_entry;
    list_remove(&entry->elem);
  }

  /* Read in sector from disk */
  entry->sector = sector;
  entry->dirty = false;
  entry->in_use = true;

  /* Release global lock acquire per entry lock */
  lock_release(&buffer_cache_lock);
  lock_acquire(&entry->entry_lock);

  block_read(fs_device, sector, entry->contents);

  lock_release(&entry->entry_lock);
  lock_acquire(&buffer_cache_lock);

  memcpy(buffer, entry->contents + offset, size);
  list_push_front(&buffer_cache, &entry->elem);
  
  lock_release(&buffer_cache_lock);
}

/* Writes SIZE bytes to the buffer cache at SECTOR starting at 
   OFFSET. */
void cache_write(struct block* fs_device, block_sector_t sector, void* buffer_, off_t size, off_t offset) {
  uint8_t* buffer = buffer_;
  struct list_elem* e;
  struct buffer_cache_entry* entry;
  struct buffer_cache_entry* free_entry;
  bool full = true;

  /* Check if sector in cache */
  lock_acquire(&buffer_cache_lock);
  for (e = list_begin(&buffer_cache); e != list_end(&buffer_cache); e = list_next(e)) {
    entry = list_entry(e, struct buffer_cache_entry, elem);
    if (entry->in_use) {
      if (entry->sector == sector) {
        /* Copy contents from user buffer into cache*/
        memcpy(entry->contents + offset, buffer, size);
        
        /* Move entry to front of list */
        list_remove(e);
        list_push_front(&buffer_cache, &entry->elem);

        /* Mark as dirty */
        entry->dirty = true;

        /* Release lock */
        lock_release(&buffer_cache_lock);
        return;
      }
    } else {
        if (full) {
          free_entry = entry;
          full = false;
        }
      }
  }

  if (full) {
    /* If the cache is full we must evict the LRU entry. */
    entry = list_entry(e = list_pop_back(&buffer_cache), struct buffer_cache_entry, elem);

    /* Check if dirty. */
    if (entry->dirty) {
      /* Release global lock so we don't block */
      lock_release(&buffer_cache_lock);
      lock_acquire(&entry->entry_lock);
  
      block_write(fs_device, entry->sector, entry->contents);

      lock_release(&entry->entry_lock);
      lock_acquire(&buffer_cache_lock);
    }
  } else {
    entry = free_entry;
    list_remove(&entry->elem);
  }

  /* Read in sector from disk */
  if (offset > 0 || size < BLOCK_SECTOR_SIZE) {
    /* Release global lock so we don't block */
    lock_release(&buffer_cache_lock);
    lock_acquire(&entry->entry_lock);
    
    block_read(fs_device, sector, entry->contents);

    lock_release(&entry->entry_lock);
    lock_acquire(&buffer_cache_lock);

  } else {
    memset(entry->contents, 0, BLOCK_SECTOR_SIZE);
  }
  entry->sector = sector;
  entry->dirty = false;
  entry->in_use = true;
  memcpy(entry->contents + offset, buffer, size);

  /* Release global lock so we don't block */
  lock_release(&buffer_cache_lock);
  lock_acquire(&entry->entry_lock);

  block_write(fs_device, entry->sector, entry->contents);

  lock_release(&entry->entry_lock);
  lock_acquire(&buffer_cache_lock);
  
  list_push_front(&buffer_cache, &entry->elem);
  
  lock_release(&buffer_cache_lock);
}

/* Initializes an inode with LENGTH bytes of data and
   writes the new inode to sector SECTOR on the file system
   device.
   Returns true if successful.
   Returns false if memory or disk allocation fails. */
bool inode_create(block_sector_t sector, off_t length, bool is_dir) {
  struct inode_disk* disk_inode = NULL;
  bool success = false;

  ASSERT(length >= 0);

  /* If this assertion fails, the inode structure is not exactly
     one sector in size, and you should fix that. */
  ASSERT(sizeof *disk_inode == BLOCK_SECTOR_SIZE);

  disk_inode = calloc(1, sizeof *disk_inode);
  if (disk_inode != NULL) {
    // size_t sectors = bytes_to_sectors(length);
    disk_inode->length = length;
    disk_inode->magic = INODE_MAGIC;
    disk_inode->is_dir = is_dir;
    if (inode_resize(disk_inode, length)) {
      block_write(fs_device, sector, disk_inode);
      success = true;
    }
    free(disk_inode);
  }
  return success;
}

/* Reads an inode from SECTOR
   and returns a `struct inode' that contains it.
   Returns a null pointer if memory allocation fails. */
struct inode* inode_open(block_sector_t sector) {
  struct list_elem* e;
  struct inode* inode;

  /* Check whether this inode is already open. */
  lock_acquire(&inode_list_lock);
  for (e = list_begin(&open_inodes); e != list_end(&open_inodes); e = list_next(e)) {
    inode = list_entry(e, struct inode, elem);
    if (inode->sector == sector) {
      lock_release(&inode_list_lock);
      inode_reopen(inode);
      return inode;
    }
  }
  lock_release(&inode_list_lock);

  /* Allocate memory. */
  inode = malloc(sizeof *inode);
  if (inode == NULL)
    return NULL;

  /* Initialize. */
  lock_acquire(&inode_list_lock);
  list_push_front(&open_inodes, &inode->elem);
  lock_release(&inode_list_lock);

  inode->sector = sector;
  inode->open_cnt = 1;
  inode->deny_write_cnt = 0;
  inode->removed = false;
  lock_init(&inode->inode_lock);
  //Is this okay?!
  struct inode_disk* id = get_disk_inode(inode);
  inode->is_dir = id->is_dir;
  free(id);
  return inode;
}

/* Reopens and returns INODE. */
struct inode* inode_reopen(struct inode* inode) {
  if (inode != NULL) {
    lock_acquire(&inode->inode_lock);
    inode->open_cnt++;
    lock_release(&inode->inode_lock);
  }
  return inode;
}

/* Returns INODE's inode number. */
block_sector_t inode_get_inumber(const struct inode* inode) { return inode->sector; }

/* Closes INODE and writes it to disk.
   If this was the last reference to INODE, frees its memory.
   If INODE was also a removed inode, frees its blocks. */
void inode_close(struct inode* inode) {
  /* Ignore null pointer. */
  if (inode == NULL)
    return;

  /* Release resources if this was the last opener. */
  lock_acquire(&inode->inode_lock);
  if (--inode->open_cnt == 0) {
    /* Remove from inode list and release inode lock acquire list lock. */
    lock_acquire(&inode_list_lock);
    list_remove(&inode->elem);
    lock_release(&inode_list_lock);

    /* Deallocate blocks if removed. */
    if (inode->removed) {
      struct inode_disk* id = get_disk_inode(inode);
      ASSERT(id != NULL);
      
      free_map_release(inode->sector, 1);
      inode_resize(id, 0);
      free(id);
    }
    lock_release(&inode->inode_lock);
    free(inode);
  } else {
    lock_release(&inode->inode_lock);
  }
}

/* Marks INODE to be deleted when it is closed by the last caller who
   has it open. */
void inode_remove(struct inode* inode) {
  ASSERT(inode != NULL);

  lock_acquire(&inode->inode_lock);
  inode->removed = true;
  lock_release(&inode->inode_lock);
}

/* Reads SIZE bytes from INODE into BUFFER, starting at position OFFSET.
   Returns the number of bytes actually read, which may be less
   than SIZE if an error occurs or end of file is reached. */
off_t inode_read_at(struct inode* inode, void* buffer_, off_t size, off_t offset) {
  uint8_t* buffer = buffer_;
  off_t bytes_read = 0;
  uint8_t* bounce = NULL;

  struct inode_disk* id = get_disk_inode(inode);
  ASSERT(id != NULL);

  lock_acquire(&inode->inode_lock);
  while (size > 0) {
    /* Disk sector to read, starting byte offset within sector. */
    block_sector_t sector_idx = byte_to_sector(id, offset);
    int sector_ofs = offset % BLOCK_SECTOR_SIZE;

    /* Bytes left in inode, bytes left in sector, lesser of the two. */
    off_t inode_left = id->length - offset;
    int sector_left = BLOCK_SECTOR_SIZE - sector_ofs;
    int min_left = inode_left < sector_left ? inode_left : sector_left;

    /* Number of bytes to actually copy out of this sector. */
    int chunk_size = size < min_left ? size : min_left;
    if (chunk_size <= 0)
      break;

    cache_read(fs_device, sector_idx, buffer + bytes_read, chunk_size, sector_ofs);

    // if (sector_ofs == 0 && chunk_size == BLOCK_SECTOR_SIZE) {
    //   /* Read full sector directly into caller's buffer. */
    //   block_read(fs_device, sector_idx, buffer + bytes_read);
    // } else {
    //   /* Read sector into bounce buffer, then partially copy
    //          into caller's buffer. */
    //   if (bounce == NULL) {
    //     bounce = malloc(BLOCK_SECTOR_SIZE);
    //     if (bounce == NULL)
    //       break;
    //   }
    //   block_read(fs_device, sector_idx, bounce);
    //   memcpy(buffer + bytes_read, bounce + sector_ofs, chunk_size);
    // }

    /* Advance. */
    size -= chunk_size;
    offset += chunk_size;
    bytes_read += chunk_size;
  }
  lock_release(&inode->inode_lock);
  free(bounce);
  free(id);

  return bytes_read;
}

/* Writes SIZE bytes from BUFFER into INODE, starting at OFFSET.
   Returns the number of bytes actually written, which may be
   less than SIZE if end of file is reached or an error occurs.
   (Normally a write at end of file would extend the inode, but
   growth is not yet implemented.) */
off_t inode_write_at(struct inode* inode, const void* buffer_, off_t size, off_t offset) {
  const uint8_t* buffer = buffer_;
  off_t bytes_written = 0;
  uint8_t* bounce = NULL;

  struct inode_disk* id = get_disk_inode(inode);
  ASSERT(id != NULL);
  
  lock_acquire(&inode->inode_lock);
  if (inode->deny_write_cnt) {
    lock_release(&inode->inode_lock);
    return 0;
  }

  if (offset + size > id->length) {
    if (!inode_resize(id, offset + size)) {
      lock_release(&inode->inode_lock);
      return 0;
    }
    cache_write(fs_device, inode->sector, id, BLOCK_SECTOR_SIZE, 0);
  }
  
  while (size > 0) {
    /* Sector to write, starting byte offset within sector. */
    block_sector_t sector_idx = byte_to_sector(id, offset);
    int sector_ofs = offset % BLOCK_SECTOR_SIZE;

    /* Bytes left in inode, bytes left in sector, lesser of the two. */
    off_t inode_left = id->length - offset;
    int sector_left = BLOCK_SECTOR_SIZE - sector_ofs;
    int min_left = inode_left < sector_left ? inode_left : sector_left;

    /* Number of bytes to actually write into this sector. */
    int chunk_size = size < min_left ? size : min_left;
    if (chunk_size <= 0)
      break;

    cache_write(fs_device, sector_idx, buffer + bytes_written, chunk_size, sector_ofs);
    // if (sector_ofs == 0 && chunk_size == BLOCK_SECTOR_SIZE) {
    //   /* Write full sector directly to disk. */
    //   block_write(fs_device, sector_idx, buffer + bytes_written);
    // } else {
    //   /* We need a bounce buffer. */
    //   if (bounce == NULL) {
    //     bounce = malloc(BLOCK_SECTOR_SIZE);
    //     if (bounce == NULL)
    //       break;
    //   }

    //   /* If the sector contains data before or after the chunk
    //          we're writing, then we need to read in the sector
    //          first.  Otherwise we start with a sector of all zeros. */
    //   if (sector_ofs > 0 || chunk_size < sector_left)
    //     block_read(fs_device, sector_idx, bounce);
    //   else
    //     memset(bounce, 0, BLOCK_SECTOR_SIZE);
    //   memcpy(bounce + sector_ofs, buffer + bytes_written, chunk_size);
    //   block_write(fs_device, sector_idx, bounce);
    // }

    /* Advance. */
    size -= chunk_size;
    offset += chunk_size;
    bytes_written += chunk_size;
  }
  lock_release(&inode->inode_lock);
  free(bounce);
  free(id);

  return bytes_written;
}

bool inode_resize(struct inode_disk* id, off_t size) {
  static char zeros[BLOCK_SECTOR_SIZE];
  
  /* Handle direct pointers. */
  for (int i = 0; i < INODE_DIRECT; i++) {
    if (size <= BLOCK_SECTOR_SIZE * i && id->direct_ptrs[i] != 0) {
      /* Shrink. */
      free_map_release(id->direct_ptrs[i], 1);
      id->direct_ptrs[i] = 0;
    } else if (size > BLOCK_SECTOR_SIZE * i && id->direct_ptrs[i] == 0) {
      /* Grow. */
      if(!free_map_allocate(1, &id->direct_ptrs[i])) {
        inode_resize(id, id->length);
        return false;
      }
      // block_write(fs_device, id->direct_ptrs[i], zeros);
      cache_write(fs_device, id->direct_ptrs[i], zeros, BLOCK_SECTOR_SIZE, 0);
    }
  }


  /* Check if indirect pointers are needed. */
  if (id->single_indirect_ptr == 0 && size <= INODE_DIRECT * BLOCK_SECTOR_SIZE) {
    id->length = size;
    return true;
  }

  block_sector_t* indirect_block = calloc(1, BLOCK_SECTOR_SIZE);
  ASSERT(indirect_block != NULL);
  if (id->single_indirect_ptr == 0) {
    /* Allocate indirect block. */
    if (!free_map_allocate(1, &id->single_indirect_ptr)) {
      free(indirect_block);
      inode_resize(id, id->length);
      return false;
    }
  } else {
    /* Read in indirect block. */
    // block_read(fs_device, id->single_indirect_ptr, indirect_block);
    cache_read(fs_device, id->single_indirect_ptr, indirect_block, BLOCK_SECTOR_SIZE, 0);
  }
  
  /* Handle indirect pointers. */
  for (int i = 0; i < BLOCK_POINTERS_PER_SECTOR; i++) {
    if (size <= (INODE_DIRECT + i) * BLOCK_SECTOR_SIZE && indirect_block[i] != 0) {
      /* Shrink. */
      free_map_release(indirect_block[i], 1);
      indirect_block[i] = 0;
    } else if (size > (INODE_DIRECT + i) * BLOCK_SECTOR_SIZE && indirect_block[i] == 0) {
      /* Grow. */
      if (!free_map_allocate(1, &indirect_block[i])) {
        free(indirect_block);
        inode_resize(id, id->length);
        return false;
      }
      // block_write(fs_device, indirect_block[i], zeros);
      cache_write(fs_device, indirect_block[i], zeros, BLOCK_SECTOR_SIZE, 0);
    }
  }

  /* Write the updates to the indirect block back to disk. */
  if (size <= INODE_DIRECT * BLOCK_SECTOR_SIZE) {
    /* We shrank the inode such that indirect pointers are not required. */
    free_map_release(id->single_indirect_ptr, 1);
    id->single_indirect_ptr = 0;
  } else {
    // block_write(fs_device, id->single_indirect_ptr, indirect_block);
    cache_write(fs_device, id->single_indirect_ptr, indirect_block, BLOCK_SECTOR_SIZE, 0);
  }

  /* Handle double indirect block */
  if (size <= (INODE_DIRECT + BLOCK_POINTERS_PER_SECTOR) * BLOCK_SECTOR_SIZE && id->double_indirect_ptr == 0) {
    free(indirect_block);
    id->length = size;
    return true;
  }

  block_sector_t* double_indirect_block = calloc(1, BLOCK_SECTOR_SIZE);
  ASSERT(double_indirect_block != NULL);

  if (id->double_indirect_ptr == 0) {
    /* Allocate double indirect block. */
    if (!free_map_allocate(1, &id->double_indirect_ptr)) {
      free(indirect_block);
      free(double_indirect_block);
      inode_resize(id, id->length);
      return false;
  }
  } else {
    /* Read in double indirect block. */
    cache_read(fs_device, id->double_indirect_ptr, double_indirect_block, BLOCK_SECTOR_SIZE, 0);
  }

  for (int i = 0; i < BLOCK_POINTERS_PER_SECTOR; i++) {
    /* Check if any more indirect pointers in the double indirect block are needed. */
    if (size <= (INODE_DIRECT + BLOCK_POINTERS_PER_SECTOR + (BLOCK_POINTERS_PER_SECTOR * i)) * BLOCK_SECTOR_SIZE && double_indirect_block[i] == 0) {
      free(indirect_block);
      free(double_indirect_block);
      id->length = size;
      return true;
    }

    if (double_indirect_block[i] == 0) {
      /* Allocate indirect block. */
      if (!free_map_allocate(1, &double_indirect_block[i])) {
        free(indirect_block);
        free(double_indirect_block);
        inode_resize(id, id->length);
        return false;
      }
    } else {
      cache_read(fs_device, double_indirect_block[i], indirect_block, BLOCK_SECTOR_SIZE, 0);
    }

    /* Handle indirect pointers */
    for (int j = 0; j < BLOCK_POINTERS_PER_SECTOR; j++) {
      if (size <= (INODE_DIRECT + BLOCK_POINTERS_PER_SECTOR + (BLOCK_POINTERS_PER_SECTOR * i) + j) * BLOCK_SECTOR_SIZE && indirect_block[j] != 0) {
        /* Shrink */
        free_map_release(indirect_block[j], 1);
        indirect_block[j] = 0;
      } else if (size > (INODE_DIRECT + BLOCK_POINTERS_PER_SECTOR + (BLOCK_POINTERS_PER_SECTOR * i) + j) * BLOCK_SECTOR_SIZE && indirect_block[j] == 0) {
        /* Grow */
        if (!free_map_allocate(1, &indirect_block[j])) {
          free(indirect_block);
          free(double_indirect_block);
          inode_resize(id, id->length);
          return false;
        }
        cache_write(fs_device, indirect_block[j], zeros, BLOCK_SECTOR_SIZE, 0);
      }
    }

    if (size <= (INODE_DIRECT + BLOCK_POINTERS_PER_SECTOR + (BLOCK_POINTERS_PER_SECTOR * i)) * BLOCK_SECTOR_SIZE) {
      /* We shrank the inode such that this indirect block is not required are not required */
      free_map_release(double_indirect_block[i], 1);
      double_indirect_block[i] = 0;
    } else {
      cache_write(fs_device, double_indirect_block[i], indirect_block, BLOCK_SECTOR_SIZE, 0);
    }
  }

  /* Write updates to double indirect block to disk */
  if (size <= (INODE_DIRECT + BLOCK_POINTERS_PER_SECTOR) * BLOCK_SECTOR_SIZE) {
    /* We shrank the inode such that double indirect pointers are not required */
    free_map_release(id->double_indirect_ptr, 1);
    id->double_indirect_ptr = 0;
  } else {
    cache_write(fs_device, id->double_indirect_ptr, double_indirect_block, BLOCK_SECTOR_SIZE, 0);
  }

  free(indirect_block);
  free(double_indirect_block);
  id->length = size;
  return true;
}

/* Disables writes to INODE.
   May be called at most once per inode opener. */
void inode_deny_write(struct inode* inode) {
  lock_acquire(&inode->inode_lock);
  inode->deny_write_cnt++;
  ASSERT(inode->deny_write_cnt <= inode->open_cnt);
  lock_release(&inode->inode_lock);
}

/* Re-enables writes to INODE.
   Must be called once by each inode opener who has called
   inode_deny_write() on the inode, before closing the inode. */
void inode_allow_write(struct inode* inode) {
  lock_acquire(&inode->inode_lock);
  ASSERT(inode->deny_write_cnt > 0);
  ASSERT(inode->deny_write_cnt <= inode->open_cnt);
  inode->deny_write_cnt--;
  lock_release(&inode->inode_lock);
}

/* Returns the length, in bytes, of INODE's data. */
off_t inode_length(const struct inode* inode) {
  struct inode_disk id;
  cache_read(fs_device, inode->sector, &id, BLOCK_SECTOR_SIZE, 0);
  return id.length;
}<|MERGE_RESOLUTION|>--- conflicted
+++ resolved
@@ -68,14 +68,11 @@
 bool get_is_dir(struct inode* inode) {
   return inode->is_dir;
 }
-<<<<<<< HEAD
-=======
 
 int get_open_count(struct inode* inode) {
   return inode->open_cnt;
 }
 
->>>>>>> e4ad6cb7
 
 /* Returns the block device sector that contains byte offset POS
    within INODE.
