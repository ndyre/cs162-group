--- conflicted
+++ resolved
@@ -158,6 +158,26 @@
     }
     free(entry);
   }
+  lock_release(&buffer_cache_lock);
+}
+
+/* Flushes buffer cache, writing dirty entries back to disk */
+void buffer_cache_flush(void) {
+  struct list_elem* e;
+  struct buffer_cache_entry* entry;
+
+  lock_acquire(&buffer_cache_lock);
+  for (e = list_begin(&buffer_cache); e != list_end(&buffer_cache); e = list_next(e)) {
+    entry = list_entry(e, struct buffer_cache_entry, elem);
+    /* Reset entry */
+    if (entry->dirty) {
+      block_write(fs_device, entry->sector, entry->contents);
+    }
+    entry->in_use = false;
+    entry->dirty = false;
+  }
+  num_hits = 0;
+  lock_release(&buffer_cache_lock);
 }
 
 /* Reads SIZE bytes from the buffer cache at SECTOR starting at 
@@ -178,14 +198,12 @@
         list_remove(e);
         list_push_front(&buffer_cache, &entry->elem);
 
+        num_hits += 1;
+        
         /* Release lock */
         lock_release(&buffer_cache_lock);
-<<<<<<< HEAD
+
         return entry->contents;
-=======
-        num_hits += 1;
-        return;
->>>>>>> f192094a
       }
     } else {
         if (full) {
@@ -749,16 +767,10 @@
 
 /* Returns the length, in bytes, of INODE's data. */
 off_t inode_length(const struct inode* inode) {
-<<<<<<< HEAD
   struct inode_disk* id = get_disk_inode(inode);
   return id->length;
-=======
-  struct inode_disk id;
-  cache_read(fs_device, inode->sector, &id, BLOCK_SECTOR_SIZE, 0);
-  return id.length;
-}
-
-int filesys_num_hits(void) {
+}
+
+int get_cache_hits(void) {
   return num_hits;
->>>>>>> f192094a
 }