#include "filesys/filesys.h"
#include <debug.h>
#include <stdio.h>
#include <string.h>
#include "filesys/file.h"
#include "filesys/free-map.h"
#include "filesys/inode.h"
#include "filesys/directory.h"
#include "threads/thread.h"
#include "userprog/process.h"
#include "threads/malloc.h"

/* Partition that contains the file system. */
struct block* fs_device;

struct dir* resolve_path(char* name);
bool get_file_from_path(const char* path_ptr, char** dir_path, char** file_name);
static void do_format(void);

/* Initializes the file system module.
   If FORMAT is true, reformats the file system. */
void filesys_init(bool format) {
  fs_device = block_get_role(BLOCK_FILESYS);
  if (fs_device == NULL)
    PANIC("No file system device found, can't initialize file system.");

  inode_init();
  buffer_cache_init();
  free_map_init();

  if (format)
    do_format();

  free_map_open();

  struct dir* root = dir_open_root();
  thread_current()->pcb->cwd = root;
  dir_add(root, ".", ROOT_DIR_SECTOR, true);
  dir_add(root, "..", ROOT_DIR_SECTOR, true);
}

/* Shuts down the file system module, writing any unwritten data
   to disk. */
void filesys_done(void) { free_map_close(); buffer_cache_close(); }

/* Creates a file named NAME with the given INITIAL_SIZE.
   Returns true if successful, false otherwise.
   Fails if a file named NAME already exists,
   or if internal memory allocation fails. */
bool filesys_create(const char* name, off_t initial_size) {
  if (strlen(name) > NAME_MAX) {
    return false;
  }
  block_sector_t inode_sector = 0;
  bool is_dir = false;
  bool success;
  char* dir_path = (char*)malloc(strlen(name) + 1);
  char* file_name = (char*)malloc(NAME_MAX + 1);

  if (!get_file_from_path(name, &dir_path, &file_name)) {
    free(dir_path);
    free(file_name);
    return false;
  }
  struct dir* dir = resolve_path(dir_path);

  success = (dir != NULL && free_map_allocate(1, &inode_sector) &&
             inode_create(inode_sector, initial_size, is_dir) &&
             dir_add(dir, file_name, inode_sector, is_dir));
  if (!success && inode_sector != 0)
    free_map_release(inode_sector, 1);
<<<<<<< HEAD
  //TODO Set created inode_disk is_dir = false
    // struct inode* inode = NULL;
    // bool x = dir_lookup(dir, file_name, &inode);
  dir_close(dir);
  free(dir_path);
  free(file_name);

=======
>>>>>>> e4ad6cb7

  dir_close(dir);
  free(dir_path);
  free(file_name);

  return success;
}

/* Opens the file with the given NAME.
   Returns the new file if successful or a null pointer
   otherwise.
   Fails if no file named NAME exists,
   or if an internal memory allocation fails. */
struct file* filesys_open(const char* name) {
  char* dir_path = (char*)malloc(strlen(name) + 1);
  char* file_name = (char*)malloc(NAME_MAX + 1);
  get_file_from_path(name, &dir_path, &file_name);

  struct dir* dir = resolve_path(dir_path);
  if (dir == NULL) {
    free(dir_path);
    free(file_name);
    return NULL;
  }
  struct inode* inode;
  if (strlen(file_name) == 0) {
    inode = file_get_inode(dir);
  } else {
    dir_lookup(dir, file_name, &inode);
  }
  
  dir_close(dir);
  free(dir_path);
  free(file_name);
  if (inode == NULL) {
    return NULL;
  }
  if (get_is_dir(inode)) {
    return (struct file*)dir_open(inode);
  }
  return file_open(inode);
}

/* Deletes the file named NAME.
   Returns true if successful, false on failure.
   Fails if no file named NAME exists,
   or if an internal memory allocation fails. */
bool filesys_remove(const char* name) {
  if (name[0] == '/' && strlen(name) == 1) {
    return false;
  }
  bool success;
  char* dir_path = (char*)malloc(strlen(name) + 1);
  char* file_name = (char*)malloc(NAME_MAX + 1);
  get_file_from_path(name, &dir_path, &file_name);
  struct dir* dir = resolve_path(dir_path);
<<<<<<< HEAD
  struct inode* inode = NULL;
  if (dir != NULL) {
    dir_lookup(dir, file_name, &inode);
  }
  free(dir_path);
  if (inode!=NULL && get_is_dir(inode)) {
    //do checks
    success = dir!= NULL && dir_remove(dir, file_name);
=======

  struct inode* inode = NULL;
  if (dir != NULL) {
    dir_lookup(dir, file_name, &inode);
>>>>>>> e4ad6cb7
  }
  if (inode != NULL) {
    if (get_is_dir(inode)) {
      struct inode* cwd_inode = dir_get_inode(thread_current()->pcb->cwd);
      if (cwd_inode == inode || get_open_count(inode) > 1) {
        free(file_name);
        free(dir_path);
        dir_close(dir);
        inode_close(inode);
        return false;
      }
    }
    success = dir != NULL && dir_remove(dir, file_name);
  }

  inode_close(inode);

  free(file_name);
  free(dir_path);
  dir_close(dir);

  return success;
}

/* Formats the file system. */
static void do_format(void) {
  printf("Formatting file system...");
  free_map_create();
  if (!dir_create(ROOT_DIR_SECTOR, 16))
    PANIC("root directory creation failed");
  free_map_close();
  printf("done.\n");
}

/* Extracts a file name part from *SRCP into PART, and updates *SRCP so that the
   next call will return the next file name part. Returns 1 if successful, 0 at
   end of string, -1 for a too-long file name part. */
static int get_next_part(char part[NAME_MAX + 1], const char** srcp) {
  const char* src = *srcp;
  char* dst = part;

  /* Skip leading slashes.  If it's all slashes, we're done. */
  while (*src == '/')
    src++;
  if (*src == '\0')
    return 0;

  /* Copy up to NAME_MAX character from SRC to DST.  Add null terminator. */
  while (*src != '/' && *src != '\0') {
    if (dst < part + NAME_MAX)
      *dst++ = *src;
    else
      return -1;
    src++;
  }
  *dst = '\0';

  /* Advance source pointer. */
  *srcp = src;
  return 1;
}

bool get_file_from_path(const char* path_ptr, char** dir_path, char** file_name) {
<<<<<<< HEAD
    char* path = path_ptr;
    char* dir = *dir_path;
    char* file = *file_name;
    char part[NAME_MAX + 1];
    if (path[0] == '/') {dir[0]='/';dir+=1;}
    int success = get_next_part(part, &path);
    char* slash = "/";
  
    while(path[0] != '\0' && success) {
      memcpy(dir, part, strlen(part));
      dir += strlen(part);
      memcpy(dir,slash,sizeof(char));
      dir += 1;
      success = get_next_part(part,&path);
=======
  char* path = path_ptr;
  char* dir = *dir_path;
  char* file = *file_name;
  char part[NAME_MAX + 1];
  if (path[0] == '/') {
    dir[0] = '/';
    dir += 1;
>>>>>>> e4ad6cb7
  }
  int success = get_next_part(part, &path);
  char* slash = "/";
  if (!success) {
    file[0] = '\0';
    dir[0] = '\0';
    return true;
  }

  while (path[0] != '\0' && success) {
    memcpy(dir, part, strlen(part));
    dir += strlen(part);
    memcpy(dir, slash, sizeof(char));
    dir += 1;
    success = get_next_part(part, &path);
  }
  dir[0] = '\0';
  memcpy(file, part, strlen(part) + 1);

  return success;
}

struct dir* resolve_path(char* name) {
  struct dir* curr_dir;
  struct inode* inode;
  bool success;
  if (name[0] == '/') {
    curr_dir = dir_open_root();
  } else {
    curr_dir = dir_reopen(thread_current()->pcb->cwd);
  }
  char part[NAME_MAX + 1];

  while (get_next_part(part, &name)) {
    success = dir_lookup(curr_dir, part, &inode);
    if (success) {
      dir_close(curr_dir);
      curr_dir = dir_open(inode);
<<<<<<< HEAD
    }
    else {
      dir_close(curr_dir);
      return NULL;
    }
  }

=======
    } else {
      dir_close(curr_dir);
      inode_close(inode);
      return NULL;
    }
  }
>>>>>>> e4ad6cb7
  return curr_dir;
}

////////////////////////////////////
//////////NEW SYSCALLS//////////////
////////////////////////////////////

bool filesys_mkdir(const char* name) {
  bool success;
  block_sector_t inode_sector = 0;
  int initial_size = 2;
  bool is_dir = true;
  char* dir_path = (char*)malloc(strlen(name) + 1);
  char* new_dir_name = (char*)malloc(NAME_MAX + 1);
  success = get_file_from_path(name, &dir_path, &new_dir_name);
  if (!success) {
    free(dir_path);
    free(new_dir_name);
    return success;
  }
  struct dir* dir = resolve_path(dir_path);
  if (dir == NULL) {
    free(dir_path);
    free(new_dir_name);
    return false;
  }

  success = (dir != NULL && free_map_allocate(1, &inode_sector) &&
             inode_create(inode_sector, initial_size, is_dir) &&
             dir_add(dir, new_dir_name, inode_sector, is_dir));
  if (!success && inode_sector != 0)
    free_map_release(inode_sector, 1);
  else {
    //ADDING . and .. dir entries
    dir_create(inode_sector, 2);
    struct inode* inode = inode_open(inode_sector);
    struct dir* new_dir = dir_open(inode);

    dir_add(new_dir, ".", inode_sector, true);
    struct inode* parent_inode = dir_get_inode(dir);
    block_sector_t parent_sector = inode_get_inumber(parent_inode);
    dir_add(new_dir, "..", parent_sector, true);
    dir_close(new_dir);
  }
  dir_close(dir);
  free(dir_path);
  free(new_dir_name);

  return success;
}
bool filesys_chdir(const char* name) {
  struct inode* inode = NULL;
  char* dir_path = (char*)malloc(strlen(name) + 1);
  char* dir_name = (char*)malloc(NAME_MAX + 1);
  get_file_from_path(name, &dir_path, &dir_name);
  struct dir* dir = resolve_path(dir_path);
  bool success = false;

  if (strlen(dir_name) == 0) {
    inode = file_get_inode(dir);
  } else if (dir != NULL) {
    dir_lookup(dir, dir_name, &inode);
  }
  if (inode != NULL && get_is_dir(inode)) {
    dir_close(thread_current()->pcb->cwd);
    thread_current()->pcb->cwd = dir_open(inode);
    free(dir_path);
    free(dir_name);
    success = true;
  }
  return success;
<<<<<<< HEAD
=======
}
bool filesys_isdir(int fd) {
  struct file* file = get_file(fd);
  return get_is_dir(file_get_inode(file));
}
int filesys_inumber(int fd) {
  struct file* file = get_file(fd);
  struct inode* inode = file_get_inode(file);
  return inode_get_inumber(inode);
}

bool filesys_readdir(int fd, char* name_buf) {
  bool success = false;
  struct dir* dir = get_file(fd);
  struct inode* inode = file_get_inode(dir);
  if (get_is_dir(inode)) {
    success = dir_readdir(dir, name_buf);
  }
  return success;
>>>>>>> e4ad6cb7
}<|MERGE_RESOLUTION|>--- conflicted
+++ resolved
@@ -69,16 +69,6 @@
              dir_add(dir, file_name, inode_sector, is_dir));
   if (!success && inode_sector != 0)
     free_map_release(inode_sector, 1);
-<<<<<<< HEAD
-  //TODO Set created inode_disk is_dir = false
-    // struct inode* inode = NULL;
-    // bool x = dir_lookup(dir, file_name, &inode);
-  dir_close(dir);
-  free(dir_path);
-  free(file_name);
-
-=======
->>>>>>> e4ad6cb7
 
   dir_close(dir);
   free(dir_path);
@@ -93,6 +83,10 @@
    Fails if no file named NAME exists,
    or if an internal memory allocation fails. */
 struct file* filesys_open(const char* name) {
+  if (strlen(name) == 0) {
+    return NULL;
+  }
+
   char* dir_path = (char*)malloc(strlen(name) + 1);
   char* file_name = (char*)malloc(NAME_MAX + 1);
   get_file_from_path(name, &dir_path, &file_name);
@@ -105,7 +99,7 @@
   }
   struct inode* inode;
   if (strlen(file_name) == 0) {
-    inode = file_get_inode(dir);
+    inode = dir_get_inode(dir);
   } else {
     dir_lookup(dir, file_name, &inode);
   }
@@ -135,21 +129,15 @@
   char* file_name = (char*)malloc(NAME_MAX + 1);
   get_file_from_path(name, &dir_path, &file_name);
   struct dir* dir = resolve_path(dir_path);
-<<<<<<< HEAD
+  if (dir == NULL) {
+    free(dir_path);
+    free(file_name);
+    return false;
+  }
+
   struct inode* inode = NULL;
   if (dir != NULL) {
     dir_lookup(dir, file_name, &inode);
-  }
-  free(dir_path);
-  if (inode!=NULL && get_is_dir(inode)) {
-    //do checks
-    success = dir!= NULL && dir_remove(dir, file_name);
-=======
-
-  struct inode* inode = NULL;
-  if (dir != NULL) {
-    dir_lookup(dir, file_name, &inode);
->>>>>>> e4ad6cb7
   }
   if (inode != NULL) {
     if (get_is_dir(inode)) {
@@ -162,14 +150,14 @@
         return false;
       }
     }
-    success = dir != NULL && dir_remove(dir, file_name);
-  }
-
+    success = dir_remove(dir, file_name);
+  }
+
+
+  free(file_name);
+  free(dir_path);
+  dir_close(dir);
   inode_close(inode);
-
-  free(file_name);
-  free(dir_path);
-  dir_close(dir);
 
   return success;
 }
@@ -213,22 +201,6 @@
 }
 
 bool get_file_from_path(const char* path_ptr, char** dir_path, char** file_name) {
-<<<<<<< HEAD
-    char* path = path_ptr;
-    char* dir = *dir_path;
-    char* file = *file_name;
-    char part[NAME_MAX + 1];
-    if (path[0] == '/') {dir[0]='/';dir+=1;}
-    int success = get_next_part(part, &path);
-    char* slash = "/";
-  
-    while(path[0] != '\0' && success) {
-      memcpy(dir, part, strlen(part));
-      dir += strlen(part);
-      memcpy(dir,slash,sizeof(char));
-      dir += 1;
-      success = get_next_part(part,&path);
-=======
   char* path = path_ptr;
   char* dir = *dir_path;
   char* file = *file_name;
@@ -236,7 +208,6 @@
   if (path[0] == '/') {
     dir[0] = '/';
     dir += 1;
->>>>>>> e4ad6cb7
   }
   int success = get_next_part(part, &path);
   char* slash = "/";
@@ -275,22 +246,12 @@
     if (success) {
       dir_close(curr_dir);
       curr_dir = dir_open(inode);
-<<<<<<< HEAD
-    }
-    else {
-      dir_close(curr_dir);
-      return NULL;
-    }
-  }
-
-=======
     } else {
       dir_close(curr_dir);
       inode_close(inode);
       return NULL;
     }
   }
->>>>>>> e4ad6cb7
   return curr_dir;
 }
 
@@ -347,41 +308,24 @@
   char* dir_name = (char*)malloc(NAME_MAX + 1);
   get_file_from_path(name, &dir_path, &dir_name);
   struct dir* dir = resolve_path(dir_path);
+  if (dir == NULL) {
+    free(dir_path);
+    free(dir_name);
+    return false;
+  }
+
   bool success = false;
-
   if (strlen(dir_name) == 0) {
-    inode = file_get_inode(dir);
+    inode = dir_get_inode(dir);
   } else if (dir != NULL) {
     dir_lookup(dir, dir_name, &inode);
   }
   if (inode != NULL && get_is_dir(inode)) {
     dir_close(thread_current()->pcb->cwd);
     thread_current()->pcb->cwd = dir_open(inode);
-    free(dir_path);
-    free(dir_name);
     success = true;
   }
-  return success;
-<<<<<<< HEAD
-=======
-}
-bool filesys_isdir(int fd) {
-  struct file* file = get_file(fd);
-  return get_is_dir(file_get_inode(file));
-}
-int filesys_inumber(int fd) {
-  struct file* file = get_file(fd);
-  struct inode* inode = file_get_inode(file);
-  return inode_get_inumber(inode);
-}
-
-bool filesys_readdir(int fd, char* name_buf) {
-  bool success = false;
-  struct dir* dir = get_file(fd);
-  struct inode* inode = file_get_inode(dir);
-  if (get_is_dir(inode)) {
-    success = dir_readdir(dir, name_buf);
-  }
-  return success;
->>>>>>> e4ad6cb7
+  free(dir_path);
+  free(dir_name);
+  return success;
 }