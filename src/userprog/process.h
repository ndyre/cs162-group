#ifndef USERPROG_PROCESS_H
#define USERPROG_PROCESS_H

#include "threads/thread.h"
#include <stdint.h>

// At most 8MB can be allocated to the stack
// These defines will be used in Project 2: Multithreading
#define MAX_STACK_PAGES (1 << 11)
#define MAX_THREADS 127

/* PIDs and TIDs are the same type. PID should be
   the TID of the main thread of the process */
typedef tid_t pid_t;

/* Thread functions (Project 2: Multithreading) */
typedef void (*pthread_fun)(void*);
typedef void (*stub_fun)(pthread_fun, void*);

/* The process control block for a given process. Since
   there can be multiple threads per process, we need a separate
   PCB from the TCB. All TCBs in a process will have a pointer
   to the PCB, and the PCB will have a pointer to the main thread
   of the process, which is `special`. */
struct process {
  /* Owned by process.c. */
  uint32_t* pagedir;          /* Page directory. */
  char process_name[16];      /* Name of the main thread */
  struct thread* main_thread; /* Pointer to main thread */
<<<<<<< HEAD
  
  int status;
  struct list open_files;
  int last_fd;
=======
  struct process* parent;     //Parent's pcb
  struct list children;          //List of all children pcb's
//   struct list threads;
//   struct semaphore wait_status; //Semaphore that will be upped after child let's parent run
//   struct lock ref_cnt_lock;  //Lock so parent and child do not access ref_cnt at same time
  bool parent_waiting;        //Used to throw error if parent has already called wait on child process
//   int ref_cnt;                //Starts at 2.  Once at 0, can free whole struct
  int status;                 //Exit status for parent pcb
  void* shared_data;
};

struct start_process_struct {
   char* fn_copy;
   struct process* pcb;
   int load_status;
   struct semaphore load_status_sema;
   struct lock load_status_lock;
>>>>>>> 1f2a1bcd
};

void userprog_init(void);

pid_t process_execute(const char* file_name);
int process_wait(pid_t);
void process_exit(void);
void process_activate(void);

bool is_main_thread(struct thread*, struct process*);
pid_t get_pid(struct process*);

tid_t pthread_execute(stub_fun, pthread_fun, void*);
tid_t pthread_join(tid_t);
void pthread_exit(void);
void pthread_exit_main(void);

#endif /* userprog/process.h */<|MERGE_RESOLUTION|>--- conflicted
+++ resolved
@@ -27,12 +27,6 @@
   uint32_t* pagedir;          /* Page directory. */
   char process_name[16];      /* Name of the main thread */
   struct thread* main_thread; /* Pointer to main thread */
-<<<<<<< HEAD
-  
-  int status;
-  struct list open_files;
-  int last_fd;
-=======
   struct process* parent;     //Parent's pcb
   struct list children;          //List of all children pcb's
 //   struct list threads;
@@ -50,7 +44,6 @@
    int load_status;
    struct semaphore load_status_sema;
    struct lock load_status_lock;
->>>>>>> 1f2a1bcd
 };
 
 void userprog_init(void);
