#include "userprog/process.h"
#include <debug.h>
#include <inttypes.h>
#include <round.h>
#include <stdio.h>
#include <stdlib.h>
#include <string.h>
#include "userprog/gdt.h"
#include "userprog/pagedir.h"
#include "userprog/tss.h"
#include "filesys/directory.h"
#include "filesys/file.h"
#include "filesys/filesys.h"
#include "threads/flags.h"
#include "threads/init.h"
#include "threads/interrupt.h"
#include "threads/malloc.h"
#include "threads/palloc.h"
#include "threads/synch.h"
#include "threads/thread.h"
#include "threads/vaddr.h"

<<<<<<< HEAD
// static struct semaphore temporary;
=======
static struct semaphore temporary;
static struct lock file_allow_deny_lock;
>>>>>>> 44c20f1d
static thread_func start_process NO_RETURN;
static thread_func start_pthread NO_RETURN;
static bool load(const char* file_name, char* args, void (**eip)(void), void** esp);
bool setup_thread(void (**eip)(void), void** esp);
void push_arguments(const char* args, void** esp);
int calculate_alignment(int offset, int argc);

/* Initializes user programs in the system by ensuring the main
   thread has a minimal PCB so that it can execute and wait for
   the first user process. Any additions to the PCB should be also
   initialized here if main needs those members */
void userprog_init(void) {
  struct thread* t = thread_current();
  bool success;

  /* Allocate process control block
     It is imoprtant that this is a call to calloc and not malloc,
     so that t->pcb->pagedir is guaranteed to be NULL (the kernel's
     page directory) when t->pcb is assigned, because a timer interrupt
     can come at any time and activate our pagedir */
  t->pcb = calloc(sizeof(struct process), 1);
  success = t->pcb != NULL;
  list_init(&(t->pcb->children));
  lock_init(&(t->pcb->child_list_lock));
  // struct shared_data_struct* shared_data = (struct shared_data_struct*) malloc(sizeof(struct shared_data_struct));
  // shared_data->ref_count = 2;
  // t->pcb->shared_data = shared_data;

  // Initialize lock for calling file_allow_write and file_deny_write
  lock_init(&file_allow_deny_lock);

  /* Kill the kernel if we did not succeed */
  ASSERT(success);
}

struct process* create_child_pcb() {
  bool success, pcb_success;
  struct process* new_pcb = (struct process*) malloc(sizeof(struct process));
  success = pcb_success = new_pcb != NULL;
  if (success) {
    struct thread* parent = thread_current();
    new_pcb->pagedir = NULL;
    new_pcb->main_thread = parent; //??????
    new_pcb->parent = parent->pcb;
    list_init(&(new_pcb->children));
<<<<<<< HEAD
    lock_init(&(new_pcb->child_list_lock));
    // list_init(&(new_pcb->threads));
    // sema_init(&(new_pcb->wait_status), 0);
=======
    list_init(&(new_pcb->fdt));
    new_pcb->max_fd = 2;
    // list_init(&(new_pcb->threads));
    // sema_init(&(new_pcb->wait_status), 0);
    // lock_init(&(new_pcb->ref_cnt_lock));
>>>>>>> 44c20f1d
    // new_pcb->parent_waiting = false;
    // new_pcb->ref_cnt = 2;
    // new_pcb->status = -1;
    pid_t pid;

    // t->pcb = new_pcb;
    // t->pcb->main_thread = t;
    // strlcpy(t->pcb->process_name, t->name, sizeof t->name);
  }
  return new_pcb;
}

/* Starts a new thread running a user program loaded from
   FILENAME.  The new thread may be scheduled (and may even exit)
   before process_execute() returns.  Returns the new process's
   process id, or TID_ERROR if the thread cannot be created. */
pid_t process_execute(const char* file_name) {
  char* fn_copy;
  tid_t tid;

  // sema_init(&temporary, 0);
  /* Make a copy of FILE_NAME.
     Otherwise there's a race between the caller and load(). */
  fn_copy = palloc_get_page(0);
  if (fn_copy == NULL)
    return TID_ERROR;
  strlcpy(fn_copy, file_name, PGSIZE);

  // char* tmp = malloc(strlen((char*)file_name) + 1);
  char tmp[strlen(file_name) + 1];
  strlcpy(tmp, file_name, strlen(file_name) + 1);
  
  char* tmpPointer;
  file_name = strtok_r(tmp, " ", &tmpPointer);
  
  struct process* child_pcb = create_child_pcb();

  //Creating struct to pass into start_process 
  struct shared_data_struct* start_process_args = (struct shared_data_struct*) malloc(sizeof(struct shared_data_struct));
  start_process_args->pcb = child_pcb;
  start_process_args->fn_copy = fn_copy;
  start_process_args->shared_data_status = -1;
  start_process_args->ref_count = 2;
  start_process_args->parent_waiting = false;
  start_process_args->load_status = -1;

  
  sema_init(&(start_process_args->shared_data_sema),0);
  lock_init(&(start_process_args->shared_data_lock));

  //Add shared_data struct to parent/my pcb list
  struct process* parent_pcb = thread_current()->pcb;
  lock_acquire(&(parent_pcb->child_list_lock));
  struct list* parents_children_list = &(parent_pcb->children);
  struct list_elem new_elem;
  start_process_args->elem = new_elem;

  size_t num_elems = list_size(parents_children_list);
  list_push_front(parents_children_list,&(start_process_args->elem));
  num_elems =  list_size(parents_children_list);
  lock_release(&(parent_pcb->child_list_lock));
  /* Create a new thread to execute FILE_NAME. */
  tid = thread_create(file_name, PRI_DEFAULT, start_process, (void *) start_process_args);

  //Parent waiting until load happens and child process calls sema_up
  sema_down(&(start_process_args->shared_data_sema));

  //Check if child errored on load
  lock_acquire(&(start_process_args->shared_data_lock));
  if (start_process_args->load_status == -1) {
    lock_release(&(start_process_args->shared_data_lock));
    return -1;
  }
  start_process_args->pid = tid;
  start_process_args->pcb->pid = tid;
  lock_release(&(start_process_args->shared_data_lock));

  if (tid == TID_ERROR)
    palloc_free_page(fn_copy);
  return tid;
}

/* A thread function that loads a user process and starts it
   running. */
static void start_process(void* start_process_args) {
  //Cast void * input, and get variables from struct
  struct shared_data_struct* args_struct = start_process_args;
  char* file_name_ = args_struct->fn_copy;
  struct process* pcb = args_struct->pcb;
  

  // Copy since strtok_r changes string
  char tmp[strlen(file_name_) + 1];
  strlcpy(tmp, file_name_, strlen(file_name_) + 1);
  
  char* tmpPointer;
  char* file_name = strtok_r(tmp, " ", &tmpPointer);
  char* args = (char*) file_name_;

  struct thread* t = thread_current();
  struct intr_frame if_;
  bool success, pcb_success;

  success = pcb_success = pcb != NULL;

  /* Initialize process control block */
  
  if (success) {
  //   // Ensure that timer_interrupt() -> schedule() -> process_activate()
  //   // does not try to activate our uninitialized pagedir
    t->pcb = pcb;
    t->pcb->main_thread = t;
    strlcpy(t->pcb->process_name, t->name, sizeof t->name);
  }

  /* Initialize interrupt frame and load executable. */
  if (success) {
    memset(&if_, 0, sizeof if_);
    if_.gs = if_.fs = if_.es = if_.ds = if_.ss = SEL_UDSEG;
    if_.cs = SEL_UCSEG;
    if_.eflags = FLAG_IF | FLAG_MBS;
    success = load(file_name, args, &if_.eip, &if_.esp);
  }

        /* Handle failure with succesful PCB malloc. Must free the PCB */
  if (!success && pcb_success) {
    // Avoid race where PCB is freed before t->pcb is set to NULL
    // If this happens, then an unfortuantely timed timer interrupt
    // can try to activate the pagedir, but it is now freed memory
    struct process* pcb_to_free = t->pcb;
    t->pcb = NULL;
    free(pcb_to_free);
  }
  /* Clean up. Exit on failure or jump to userspace */
  palloc_free_page(args);
  if (!success) {
    // printf("%s\n", "Failed to free page");
    lock_acquire(&args_struct->shared_data_lock);
    sema_up(&(args_struct->shared_data_sema));
    //args_struct->shared_data_status already initialized to -1
    lock_release(&args_struct->shared_data_lock);
    thread_exit();
  }
  //Program loaded properly. Let the parent know.
  lock_acquire(&(args_struct->shared_data_lock));
  pcb->shared_data = args_struct;
  //CHECK LIST
  // lock_acquire((&args_struct->pcb->child_list_lock));
  // struct list_elem *e;
  // struct list* list_im_on= &args_struct->pcb->children;
  //   for (e = list_begin(list_im_on); e != list_end(list_im_on); e = list_next(e)) {
  //   struct shared_data_struct* child = list_entry(e,struct shared_data_struct, elem);
  //   }
  // lock_release((&args_struct->pcb->child_list_lock));
  //CHECK LIST
  args_struct->load_status = 0;
  lock_release(&(args_struct->shared_data_lock));
  sema_up(&(args_struct->shared_data_sema));
  
  /* Start the user process by simulating a return from an
     interrupt, implemented by intr_exit (in
     threads/intr-stubs.S).  Because intr_exit takes all of its
     arguments on the stack in the form of a `struct intr_frame',
     we just point the stack pointer (%esp) to our stack frame
     and jump to it. */
  asm volatile("movl %0, %%esp; jmp intr_exit" : : "g"(&if_) : "memory");
  NOT_REACHED();
}

/* Waits for process with PID child_pid to die and returns its exit status.
   If it was terminated by the kernel (i.e. killed due to an
   exception), returns -1.  If child_pid is invalid or if it was not a
   child of the calling process, or if process_wait() has already
   been successfully called for the given PID, returns -1
   immediately, without waiting.

   This function will be implemented in problem 2-2.  For now, it
   does nothing. */
int process_wait(pid_t child_pid) {
  // sema_down(&temporary);
  struct thread* cur = thread_current();
  struct process* my_pcb = cur->pcb;
  struct list* my_children= &(my_pcb->children);
  struct list_elem *e;
  lock_acquire(&(my_pcb->child_list_lock));
  e = list_begin(my_children);
  while (e != list_end(my_children)) {
    struct shared_data_struct* child = list_entry(e,struct shared_data_struct, elem);
    lock_acquire(&(child->shared_data_lock));
    if (child->pid == child_pid) {
        if (child->parent_waiting == true) {
          lock_release(&(my_pcb->child_list_lock));
          lock_release(&(child->shared_data_lock));
          return -1;
        }
        else {
          child->parent_waiting = true;
          lock_release(&(child->shared_data_lock));
          sema_down(&(child->shared_data_sema));
          lock_acquire(&(child->shared_data_lock));
          int exit_status = child->shared_data_status;
          child->ref_count -= 1;
          ASSERT(child->ref_count == 0);
          if (child->ref_count == 0) {
            //MIGHT NEED TO PUT LIST LOCK HERE
            e = list_remove(&(child->elem));
            lock_release(&(child->shared_data_lock));
            lock_release(&(my_pcb->child_list_lock));
            free(child);
          }
          else {
            lock_release(&(child->shared_data_lock));
            lock_release(&(my_pcb->child_list_lock));
          }
          return exit_status;
        }
    }
    else {
      lock_release(&(child->shared_data_lock));
      e = list_next(e);
    }
    //MIGHT NEED TO RELEASE CHILD LOCK HERE TOO. NOT SURE
    }
    lock_release(&(my_pcb->child_list_lock));    
    return -1;
}

/* Free the current process's resources. */
void process_exit() {
  struct thread* cur = thread_current();
  uint32_t* pd;

  
  /* If this thread does not have a PCB, don't worry */
  if (cur->pcb == NULL) {
    thread_exit();
    NOT_REACHED();
  }

  //Check children.  If ref_count == 0, free shared data.  Else: decrement ref_count of child
  struct process* my_pcb = cur->pcb;
  struct list* my_children= &(my_pcb->children);
  struct list_elem *e;
  struct shared_data_struct * shared_data = my_pcb->shared_data;
  printf("%s: exit(%d)\n", cur->pcb->process_name, shared_data->shared_data_status);

  lock_acquire(&(my_pcb->child_list_lock));

  e = list_begin(my_children);
  while (e != list_end(my_children)) {
    struct shared_data_struct* child = list_entry(e,struct shared_data_struct, elem);
    lock_acquire(&(child->shared_data_lock));
    child->ref_count -= 1;
    if (child->ref_count == 0) {
      e = list_remove(&(child->elem));
      // MIGHT NEED TO ADD THIS LINE LATER lock_release(&(child->shared_data_lock));
      free(child);
    }
    else {
      lock_release(&(child->shared_data_lock));
      e = list_next(e);
    }
    // lock_release(&(child->shared_data_lock));
  }
  lock_release(&(cur->pcb->child_list_lock));

  lock_acquire(&(shared_data->shared_data_lock));
  shared_data->ref_count -= 1;
  if (shared_data->ref_count == 0) {
    lock_release(&(shared_data->shared_data_lock));
    free(shared_data);
  }
  else {
    lock_release(&(shared_data->shared_data_lock));
    sema_up(&(shared_data->shared_data_sema));
  }

  /* Destroy the current process's page directory and switch back
     to the kernel-only page directory. */
  pd = cur->pcb->pagedir;
  if (pd != NULL) {
    /* Correct ordering here is crucial.  We must set
         cur->pcb->pagedir to NULL before switching page directories,
         so that a timer interrupt can't switch back to the
         process page directory.  We must activate the base page
         directory before destroying the process's page
         directory, or our active page directory will be one
         that's been freed (and cleared). */
    cur->pcb->pagedir = NULL;
    pagedir_activate(NULL);
    pagedir_destroy(pd);
  }
  
  // Allow write
  lock_acquire(&file_allow_deny_lock);
  struct file* executable = cur->pcb->executable;
  if (executable != NULL) {
    file_close(cur->pcb->executable);
  }
  lock_release(&file_allow_deny_lock);

  /* Free the PCB of this process and kill this thread
     Avoid race where PCB is freed before t->pcb is set to NULL
     If this happens, then an unfortuantely timed timer interrupt
     can try to activate the pagedir, but it is now freed memory */
  struct process* pcb_to_free = cur->pcb;
  cur->pcb = NULL;
  free(pcb_to_free);

<<<<<<< HEAD
  // sema_up(&temporary);
=======
  
  sema_up(&temporary);
>>>>>>> 44c20f1d
  thread_exit();
}

void close_and_remove_all_files(void) {
  struct process* cur_pcb = thread_current()->pcb;
  struct list_elem* e;

  while (!list_empty (&cur_pcb->fdt))
  {
    struct list_elem *e = list_pop_front(&cur_pcb->fdt);
    struct fdt_entry* fdt_entry = list_entry(e, struct fdt_entry, elem);
    file_close(fdt_entry->file);
    list_remove(&fdt_entry->elem);
    free(fdt_entry);
  }
}

/* Sets up the CPU for running user code in the current
   thread. This function is called on every context switch. */
void process_activate(void) {
  struct thread* t = thread_current();

  /* Activate thread's page tables. */
  if (t->pcb != NULL && t->pcb->pagedir != NULL)
    pagedir_activate(t->pcb->pagedir);
  else
    pagedir_activate(NULL);

  /* Set thread's kernel stack for use in processing interrupts.
     This does nothing if this is not a user process. */
  tss_update();
}

/* We load ELF binaries.  The following definitions are taken
   from the ELF specification, [ELF1], more-or-less verbatim.  */

/* ELF types.  See [ELF1] 1-2. */
typedef uint32_t Elf32_Word, Elf32_Addr, Elf32_Off;
typedef uint16_t Elf32_Half;

/* For use with ELF types in printf(). */
#define PE32Wx PRIx32 /* Print Elf32_Word in hexadecimal. */
#define PE32Ax PRIx32 /* Print Elf32_Addr in hexadecimal. */
#define PE32Ox PRIx32 /* Print Elf32_Off in hexadecimal. */
#define PE32Hx PRIx16 /* Print Elf32_Half in hexadecimal. */

/* Executable header.  See [ELF1] 1-4 to 1-8.
   This appears at the very beginning of an ELF binary. */
struct Elf32_Ehdr {
  unsigned char e_ident[16];
  Elf32_Half e_type;
  Elf32_Half e_machine;
  Elf32_Word e_version;
  Elf32_Addr e_entry;
  Elf32_Off e_phoff;
  Elf32_Off e_shoff;
  Elf32_Word e_flags;
  Elf32_Half e_ehsize;
  Elf32_Half e_phentsize;
  Elf32_Half e_phnum;
  Elf32_Half e_shentsize;
  Elf32_Half e_shnum;
  Elf32_Half e_shstrndx;
};

/* Program header.  See [ELF1] 2-2 to 2-4.
   There are e_phnum of these, starting at file offset e_phoff
   (see [ELF1] 1-6). */
struct Elf32_Phdr {
  Elf32_Word p_type;
  Elf32_Off p_offset;
  Elf32_Addr p_vaddr;
  Elf32_Addr p_paddr;
  Elf32_Word p_filesz;
  Elf32_Word p_memsz;
  Elf32_Word p_flags;
  Elf32_Word p_align;
};

/* Values for p_type.  See [ELF1] 2-3. */
#define PT_NULL 0           /* Ignore. */
#define PT_LOAD 1           /* Loadable segment. */
#define PT_DYNAMIC 2        /* Dynamic linking info. */
#define PT_INTERP 3         /* Name of dynamic loader. */
#define PT_NOTE 4           /* Auxiliary info. */
#define PT_SHLIB 5          /* Reserved. */
#define PT_PHDR 6           /* Program header table. */
#define PT_STACK 0x6474e551 /* Stack segment. */

/* Flags for p_flags.  See [ELF3] 2-3 and 2-4. */
#define PF_X 1 /* Executable. */
#define PF_W 2 /* Writable. */
#define PF_R 4 /* Readable. */

static bool setup_stack(const char* file_name, void** esp);
static bool validate_segment(const struct Elf32_Phdr*, struct file*);
static bool load_segment(struct file* file, off_t ofs, uint8_t* upage, uint32_t read_bytes,
                         uint32_t zero_bytes, bool writable);

/* Loads an ELF executable from FILE_NAME into the current thread.
   Stores the executable's entry point into *EIP
   and its initial stack pointer into *ESP.
   Returns true if successful, false otherwise. */
bool load(const char* file_name, char* args, void (**eip)(void), void** esp) {
  struct thread* t = thread_current();
  struct Elf32_Ehdr ehdr;
  struct file* file = NULL;
  off_t file_ofs;
  bool success = false;
  int i;

  /* Allocate and activate page directory. */
  t->pcb->pagedir = pagedir_create();
  if (t->pcb->pagedir == NULL)
    goto done;
  process_activate();

  /* Open executable file. */
  file = filesys_open(file_name);
  t->pcb->executable = file;
  
  if (file == NULL) {
    printf("load: %s: open failed\n", file_name);
    goto done;
  }
  
  // Deny write
  lock_acquire(&file_allow_deny_lock);
  file_deny_write(file);
  lock_release(&file_allow_deny_lock);

  /* Read and verify executable header. */
  if (file_read(file, &ehdr, sizeof ehdr) != sizeof ehdr ||
      memcmp(ehdr.e_ident, "\177ELF\1\1\1", 7) || ehdr.e_type != 2 || ehdr.e_machine != 3 ||
      ehdr.e_version != 1 || ehdr.e_phentsize != sizeof(struct Elf32_Phdr) || ehdr.e_phnum > 1024) {
    printf("load: %s: error loading executable\n", file_name);
    goto done;
  }

  /* Read program headers. */
  file_ofs = ehdr.e_phoff;
  for (i = 0; i < ehdr.e_phnum; i++) {
    struct Elf32_Phdr phdr;

    if (file_ofs < 0 || file_ofs > file_length(file))
      goto done;
    file_seek(file, file_ofs);

    if (file_read(file, &phdr, sizeof phdr) != sizeof phdr)
      goto done;
    file_ofs += sizeof phdr;
    switch (phdr.p_type) {
      case PT_NULL:
      case PT_NOTE:
      case PT_PHDR:
      case PT_STACK:
      default:
        /* Ignore this segment. */
        break;
      case PT_DYNAMIC:
      case PT_INTERP:
      case PT_SHLIB:
        goto done;
      case PT_LOAD:
        if (validate_segment(&phdr, file)) {
          bool writable = (phdr.p_flags & PF_W) != 0;
          uint32_t file_page = phdr.p_offset & ~PGMASK;
          uint32_t mem_page = phdr.p_vaddr & ~PGMASK;
          uint32_t page_offset = phdr.p_vaddr & PGMASK;
          uint32_t read_bytes, zero_bytes;
          if (phdr.p_filesz > 0) {
            /* Normal segment.
                     Read initial part from disk and zero the rest. */
            read_bytes = page_offset + phdr.p_filesz;
            zero_bytes = (ROUND_UP(page_offset + phdr.p_memsz, PGSIZE) - read_bytes);
          } else {
            /* Entirely zero.
                     Don't read anything from disk. */
            read_bytes = 0;
            zero_bytes = ROUND_UP(page_offset + phdr.p_memsz, PGSIZE);
          }
          if (!load_segment(file, file_page, (void*)mem_page, read_bytes, zero_bytes, writable))
            goto done;
        } else
          goto done;
        break;
    }
  }

  /* Set up stack. */
  if (!setup_stack(args, esp))
    goto done;

  /* Start address. */
  *eip = (void (*)(void))ehdr.e_entry;

  success = true;

done:
  /* We arrive here whether the load is successful or not. */
  return success;
}

/* load() helpers. */

static bool install_page(void* upage, void* kpage, bool writable);

/* Checks whether PHDR describes a valid, loadable segment in
   FILE and returns true if so, false otherwise. */
static bool validate_segment(const struct Elf32_Phdr* phdr, struct file* file) {
  /* p_offset and p_vaddr must have the same page offset. */
  if ((phdr->p_offset & PGMASK) != (phdr->p_vaddr & PGMASK))
    return false;

  /* p_offset must point within FILE. */
  if (phdr->p_offset > (Elf32_Off)file_length(file))
    return false;

  /* p_memsz must be at least as big as p_filesz. */
  if (phdr->p_memsz < phdr->p_filesz)
    return false;

  /* The segment must not be empty. */
  if (phdr->p_memsz == 0)
    return false;

  /* The virtual memory region must both start and end within the
     user address space range. */
  if (!is_user_vaddr((void*)phdr->p_vaddr))
    return false;
  if (!is_user_vaddr((void*)(phdr->p_vaddr + phdr->p_memsz)))
    return false;

  /* The region cannot "wrap around" across the kernel virtual
     address space. */
  if (phdr->p_vaddr + phdr->p_memsz < phdr->p_vaddr)
    return false;

  /* Disallow mapping page 0.
     Not only is it a bad idea to map page 0, but if we allowed
     it then user code that passed a null pointer to system calls
     could quite likely panic the kernel by way of null pointer
     assertions in memcpy(), etc. */
  if (phdr->p_vaddr < PGSIZE)
    return false;

  /* It's okay. */
  return true;
}

/* Loads a segment starting at offset OFS in FILE at address
   UPAGE.  In total, READ_BYTES + ZERO_BYTES bytes of virtual
   memory are initialized, as follows:

        - READ_BYTES bytes at UPAGE must be read from FILE
          starting at offset OFS.

        - ZERO_BYTES bytes at UPAGE + READ_BYTES must be zeroed.

   The pages initialized by this function must be writable by the
   user process if WRITABLE is true, read-only otherwise.

   Return true if successful, false if a memory allocation error
   or disk read error occurs. */
static bool load_segment(struct file* file, off_t ofs, uint8_t* upage, uint32_t read_bytes,
                         uint32_t zero_bytes, bool writable) {
  ASSERT((read_bytes + zero_bytes) % PGSIZE == 0);
  ASSERT(pg_ofs(upage) == 0);
  ASSERT(ofs % PGSIZE == 0);

  file_seek(file, ofs);
  while (read_bytes > 0 || zero_bytes > 0) {
    /* Calculate how to fill this page.
         We will read PAGE_READ_BYTES bytes from FILE
         and zero the final PAGE_ZERO_BYTES bytes. */
    size_t page_read_bytes = read_bytes < PGSIZE ? read_bytes : PGSIZE;
    size_t page_zero_bytes = PGSIZE - page_read_bytes;

    /* Get a page of memory. */
    uint8_t* kpage = palloc_get_page(PAL_USER);
    if (kpage == NULL)
      return false;

    /* Load this page. */
    if (file_read(file, kpage, page_read_bytes) != (int)page_read_bytes) {
      palloc_free_page(kpage);
      return false;
    }
    memset(kpage + page_read_bytes, 0, page_zero_bytes);

    /* Add the page to the process's address space. */
    if (!install_page(upage, kpage, writable)) {
      palloc_free_page(kpage);
      return false;
    }

    /* Advance. */
    read_bytes -= page_read_bytes;
    zero_bytes -= page_zero_bytes;
    upage += PGSIZE;
  }
  return true;
}

/* Create a minimal stack by mapping a zeroed page at the top of
   user virtual memory. */
static bool setup_stack(const char* args, void** esp) {
  uint8_t* kpage;
  bool success = false;

  kpage = palloc_get_page(PAL_USER | PAL_ZERO);
  if (kpage != NULL) {
    success = install_page(((uint8_t*)PHYS_BASE) - PGSIZE, kpage, true);
    if (success) {
      *esp = PHYS_BASE;
      push_arguments(args, esp);
    }
    else
      palloc_free_page(kpage);
  }
  return success;
}

void push_arguments(const char* args, void** esp) {
  void* esp_original = *esp;
  char* arg;
  char* rest = args;
  char* argv[64]; // User stack pointers

  int argc = 0;
  while(arg = strtok_r(rest, " ", &rest)) {
    *esp -= strlen(arg) + 1;
    memcpy(*esp, (void*)arg, strlen(arg) + 1);
    argv[argc] = (char*)*esp;
    argc++;
  }

  // Stack align
  int stack_align = calculate_alignment(esp_original - *esp, argc);
  *esp -= stack_align;
  memset(*esp, 0, stack_align);

  // Push null pointer at argv[4]
  *esp -= 4;
  memset(*esp, 0, 4);
  
  // Push arg addresses
  for (int i = argc - 1; i >= 0; i--) {
    *esp -= 4;
    *(char**)*esp = argv[i];
  }

  // Push argv (address of arg[0])
  void* esp_tmp = *esp;
  *esp -= 4;
  *(char**)*esp = esp_tmp;

  // Push argc
  *esp -= 4;
  *(int*)*esp = argc;

  // Fake return
  *esp-= 4;
  *(char**)*esp = 0;
}

int calculate_alignment(int offset, int argc) {
  int x = offset + ((argc + 3) * 4);
  if (x % 16 == 0) {
    return 0;
  }
  int aligned = ((x - 1)|15) + 1;
  return aligned - x;
}



/* Adds a mapping from user virtual address UPAGE to kernel
   virtual address KPAGE to the page table.
   If WRITABLE is true, the user process may modify the page;
   otherwise, it is read-only.
   UPAGE must not already be mapped.
   KPAGE should probably be a page obtained from the user pool
   with palloc_get_page().
   Returns true on success, false if UPAGE is already mapped or
   if memory allocation fails. */
static bool install_page(void* upage, void* kpage, bool writable) {
  struct thread* t = thread_current();

  /* Verify that there's not already a page at that virtual
     address, then map our page there. */
  return (pagedir_get_page(t->pcb->pagedir, upage) == NULL &&
          pagedir_set_page(t->pcb->pagedir, upage, kpage, writable));
}

/* Returns true if t is the main thread of the process p */
bool is_main_thread(struct thread* t, struct process* p) { return p->main_thread == t; }

/* Gets the PID of a process */
pid_t get_pid(struct process* p) { return (pid_t)p->main_thread->tid; }

/* Creates a new stack for the thread and sets up its arguments.
   Stores the thread's entry point into *EIP and its initial stack
   pointer into *ESP. Handles all cleanup if unsuccessful. Returns
   true if successful, false otherwise.

   This function will be implemented in Project 2: Multithreading. For
   now, it does nothing. You may find it necessary to change the
   function signature. */
bool setup_thread(void (**eip)(void) UNUSED, void** esp UNUSED) { return false; }

/* Starts a new thread with a new user stack running SF, which takes
   TF and ARG as arguments on its user stack. This new thread may be
   scheduled (and may even exit) before pthread_execute () returns.
   Returns the new thread's TID or TID_ERROR if the thread cannot
   be created properly.

   This function will be implemented in Project 2: Multithreading and
   should be similar to process_execute (). For now, it does nothing.
   */
tid_t pthread_execute(stub_fun sf UNUSED, pthread_fun tf UNUSED, void* arg UNUSED) { return -1; }

/* A thread function that creates a new user thread and starts it
   running. Responsible for adding itself to the list of threads in
   the PCB.

   This function will be implemented in Project 2: Multithreading and
   should be similar to start_process (). For now, it does nothing. */
static void start_pthread(void* exec_ UNUSED) {}

/* Waits for thread with TID to die, if that thread was spawned
   in the same process and has not been waited on yet. Returns TID on
   success and returns TID_ERROR on failure immediately, without
   waiting.

   This function will be implemented in Project 2: Multithreading. For
   now, it does nothing. */
tid_t pthread_join(tid_t tid UNUSED) { return -1; }

/* Free the current thread's resources. Most resources will
   be freed on thread_exit(), so all we have to do is deallocate the
   thread's userspace stack. Wake any waiters on this thread.

   The main thread should not use this function. See
   pthread_exit_main() below.

   This function will be implemented in Project 2: Multithreading. For
   now, it does nothing. */
void pthread_exit(void) {}

/* Only to be used when the main thread explicitly calls pthread_exit.
   The main thread should wait on all threads in the process to
   terminate properly, before exiting itself. When it exits itself, it
   must terminate the process in addition to all necessary duties in
   pthread_exit.

   This function will be implemented in Project 2: Multithreading. For
   now, it does nothing. */
void pthread_exit_main(void) {}<|MERGE_RESOLUTION|>--- conflicted
+++ resolved
@@ -20,12 +20,9 @@
 #include "threads/thread.h"
 #include "threads/vaddr.h"
 
-<<<<<<< HEAD
-// static struct semaphore temporary;
-=======
-static struct semaphore temporary;
+
 static struct lock file_allow_deny_lock;
->>>>>>> 44c20f1d
+
 static thread_func start_process NO_RETURN;
 static thread_func start_pthread NO_RETURN;
 static bool load(const char* file_name, char* args, void (**eip)(void), void** esp);
@@ -71,25 +68,13 @@
     new_pcb->main_thread = parent; //??????
     new_pcb->parent = parent->pcb;
     list_init(&(new_pcb->children));
-<<<<<<< HEAD
     lock_init(&(new_pcb->child_list_lock));
-    // list_init(&(new_pcb->threads));
-    // sema_init(&(new_pcb->wait_status), 0);
-=======
+
     list_init(&(new_pcb->fdt));
     new_pcb->max_fd = 2;
-    // list_init(&(new_pcb->threads));
-    // sema_init(&(new_pcb->wait_status), 0);
-    // lock_init(&(new_pcb->ref_cnt_lock));
->>>>>>> 44c20f1d
-    // new_pcb->parent_waiting = false;
-    // new_pcb->ref_cnt = 2;
-    // new_pcb->status = -1;
+
     pid_t pid;
 
-    // t->pcb = new_pcb;
-    // t->pcb->main_thread = t;
-    // strlcpy(t->pcb->process_name, t->name, sizeof t->name);
   }
   return new_pcb;
 }
@@ -391,12 +376,7 @@
   cur->pcb = NULL;
   free(pcb_to_free);
 
-<<<<<<< HEAD
-  // sema_up(&temporary);
-=======
-  
-  sema_up(&temporary);
->>>>>>> 44c20f1d
+
   thread_exit();
 }
 
