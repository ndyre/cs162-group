--- conflicted
+++ resolved
@@ -27,11 +27,8 @@
 unsigned sys_tell(int fd);
 
 // User pointer validation
-<<<<<<< HEAD
 void check_user_stack_addresses(uint32_t* uaddr, size_t num_bytes);
-=======
-void check_user_addresses(uint32_t* uaddr, int num_bytes);
->>>>>>> 1f2a1bcd
+void check_arg_pointers(const char *arg_pointer);
 
 
 void syscall_init(void) { 
@@ -49,7 +46,6 @@
    */
 
   // printf("System call number: %d\n", args[0]);
-<<<<<<< HEAD
 
   check_user_stack_addresses(args, 4);
   if (args[0] < 4)
@@ -61,11 +57,15 @@
         break;
       case SYS_EXIT:
         //TODO
+        check_user_stack_addresses(args + 1, 4);
         f->eax = args[1];
         sys_exit(args[1]);
         break;
       case SYS_EXEC:
         //TODO
+        check_user_stack_addresses(args + 1, 4);
+        check_arg_pointers(args[1]);
+        f->eax = sys_exec(args[1]);
         break;
       case SYS_WAIT:
         //TODO
@@ -80,13 +80,12 @@
       case SYS_CREATE:
         //TODO
         check_user_stack_addresses(args + 1, 8);
-        check_user_stack_addresses((uint32_t* ) args[1], 1);
+        check_arg_pointers(args[1]);
         f->eax = sys_create((const char*) args[1], args[2]);
         break;
       case SYS_REMOVE:
         //TODO
         check_user_stack_addresses(args + 1, 4);
-        check_user_stack_addresses((uint32_t*) args[1], 1);
         f->eax = sys_remove((const char*) args[1]);
         break; 
       case SYS_OPEN:
@@ -100,6 +99,7 @@
         break;
       case SYS_WRITE:
         //TODO
+        check_user_stack_addresses(args + 1, 12);
         f->eax = sys_write(args[1], (const char*)args[2], args[3]);
         break;
       case SYS_SEEK:
@@ -113,6 +113,7 @@
         break;
       case SYS_PRACTICE:
         //TODO
+        check_user_stack_addresses(args + 1, 4);
         f->eax = sys_practice(args[1]);
         break; 
     }
@@ -120,132 +121,72 @@
   }
 }
 
-//   switch(args[0])
-//   {
-//     case SYS_CLOSE:
-//       // TODO
-//       break;
-//     case SYS_CREATE:
-//       // TODO
-//       lock_aquire(&fileop_lock);
-//       f->eax = sys_create(args[1], args[2]);
-//       lock_release(&fileop_lock);
-//       break;
-//     case SYS_EXEC:
-//       // TODO
-//       break;
-//     case SYS_EXIT:
-//       //TODO
-//       f->eax = args[1];
-//       sys_exit(args[1]);
-//       break;
-//     case SYS_FILESIZE:
-//       // TODO
-//       break;
-//     case SYS_HALT:
-//       // TODO
-//       break;
-//     case SYS_OPEN:
-//       // TODO
-//       break;
-//     case SYS_PRACTICE:
-//       // TODO
-//       f->eax = sys_practice(args[1]);
-//       break;
-//     case SYS_READ:
-//       // TODO
-//       break;
-//     case SYS_REMOVE:
-//       // TODO
-//       break;
-//     case SYS_SEEK:
-//       // TODO
-//       break;
-//     case SYS_TELL:
-//       // TODO
-//       break;
-//     case SYS_WAIT:
-//       // TODO
-//       break;
-//     case SYS_WRITE:
-//       //TODO
-//       f->eax = sys_write(args[1], (const char*)args[2], args[3]);
-//       break;
-//   }
-// }
-
-
-
 void sys_halt() {
-=======
-  check_user_addresses(args, 4);
-  switch(args[0])
-  {
-    case SYS_CLOSE:
-      // TODO
-      break;
-    case SYS_CREATE:
-      // TODO
-      break;
-    case SYS_EXEC:
-      // check_cmd_line_length(&args[0]);
-      check_user_addresses(args, 8);
-       check_arg_pointers(args[1]);
-      f->eax = sys_exec(args[1]);
-      // TODO
-      break;
-    case SYS_EXIT:
-      //TODO
-      f->eax = args[1];
-      sys_exit(args[1]);
-      break;
-    case SYS_FILESIZE:
-      // TODO
-      break;
-    case SYS_HALT:
-      // TODO
-      break;
-    case SYS_OPEN:
-      // TODO
-      break;
-    case SYS_PRACTICE:
-      // TODO
-      f->eax = sys_practice(args[1]);
-      break;
-    case SYS_READ:
-      // TODO
-      break;
-    case SYS_REMOVE:
-      // TODO
-      break;
-    case SYS_SEEK:
-      // TODO
-      break;
-    case SYS_TELL:
-      // TODO
-      break;
-    case SYS_WAIT:
-      // TODO
-      break;
-    case SYS_WRITE:
-      //TODO
-      f->eax = sys_write(args[1], (const char*)args[2], args[3]);
-      break;
-  }
-}
-
-void sys_close(int fd) {
-  // TODO
-}
-
-bool sysc_create(const char *file, unsigned initial_size) {
-  // TODO
-}
+  // TODO
+}
+
+void sys_exit(int status) {
+  // TODO
+  struct thread* t = thread_current();
+  t->pcb->status = status;
+  process_exit();
+}
+
 pid_t sys_exec(const char *cmd_line) {
   pid_t pid = process_execute(cmd_line);
   return pid;
->>>>>>> 1f2a1bcd
-  // TODO
+}
+
+int sys_wait(pid_t pid) {
+  // TODO
+}
+
+bool sys_create(const char *file, unsigned initial_size) {
+  // TODO
+  return filesys_create(file, initial_size);
+}
+
+bool sys_remove(const char *file) {
+  // TODO
+  return filesys_remove(file);
+}
+
+int sys_open(const char *file) {
+  // TODO
+}
+
+int sys_file_size(int fd) {
+  // TODO
+}
+int sys_read(int fd, char *buffer, unsigned size) {
+  // TODO
+}
+
+int sys_write(int fd, const char *buffer, unsigned size) {
+  // TODO
+  if (fd == 1)
+  {
+    putbuf(buffer, size);
+
+    // Not sure what to return when writing to the console
+    return size;
+  }
+  return 0;
+}
+
+void sys_seek(int fd, unsigned position) {
+  // TODO
+}
+unsigned sys_tell(int fd) {
+  // TODO
+}
+
+void sys_close(int fd) {
+  // TODO
+}
+
+int sys_practice(int i) {
+  return ++i;
 }
 
 void check_arg_pointers(const char *arg_pointer) {
@@ -253,12 +194,6 @@
   if (arg_pointer_cpy == NULL) {
     sys_exit(-1);
   }
-  // if (!is_user_vaddr((uint32_t* ) arg_pointer_cpy)) {
-  //   sys_exit(-1);
-  // }
-  // else if (pagedir_get_page(thread_current()->pcb->pagedir, (const void*) arg_pointer_cpy) == NULL) {
-  //   sys_exit(-1);
-  // }
   
   while(true) {
     if (!is_user_vaddr((uint32_t* ) arg_pointer_cpy)) {
@@ -273,75 +208,9 @@
     arg_pointer_cpy++;
   }
 }
-void sys_exit(int status) {
-  // TODO
-  struct thread* t = thread_current();
-  t->pcb->status = status;
-  process_exit();
-}
-
-pid_t sys_exec(const char *cmd_line) {
-  // TODO
-}
-
-int sys_wait(pid_t pid) {
-  // TODO
-}
-
-bool sys_create(const char *file, unsigned initial_size) {
-  // TODO
-  return filesys_create(file, initial_size);
-}
-
-bool sys_remove(const char *file) {
-  // TODO
-  return filesys_remove(file);
-}
-
-int sys_open(const char *file) {
-  // TODO
-}
-
-int sys_file_size(int fd) {
-  // TODO
-}
-int sys_read(int fd, char *buffer, unsigned size) {
-  // TODO
-}
-
-int sys_write(int fd, const char *buffer, unsigned size) {
-  // TODO
-  if (fd == 1)
-  {
-    putbuf(buffer, size);
-
-    // Not sure what to return when writing to the console
-    return size;
-  }
-  return 0;
-}
-
-<<<<<<< HEAD
-void sys_seek(int fd, unsigned position) {
-  // TODO
-}
-unsigned sys_tell(int fd) {
-  // TODO
-}
-
-void sys_close(int fd) {
-  // TODO
-}
-
-int sys_practice(int i) {
-  return ++i;
-}
 
 
 void check_user_stack_addresses(uint32_t* uaddr, size_t num_bytes) {
-=======
-void check_user_addresses(uint32_t* uaddr, int num_bytes) {
->>>>>>> 1f2a1bcd
   // TODO
   if (uaddr == NULL) {
     sys_exit(-1);
@@ -358,21 +227,4 @@
     uaddr_cpy++;
   }
 
-// void check_user_addresses(uint32_t* uaddr, size_t num_bytes) {
-//   // TODO
-//   if (uaddr == NULL) {
-//     sys_exit(-1);
-//   }
-//   // Cast to char* so ++ operator increments ptr by one byte
-//   char* uaddr_cpy = (char*) uaddr;
-//   for (size_t i = 0; i < num_bytes; i++) {
-//     if (!is_user_vaddr((uint32_t* )uaddr_cpy)) {
-//       sys_exit(-1);
-//     }
-//     else if (pagedir_get_page(thread_current()->pcb->pagedir, (const void*) uaddr_cpy) == NULL) {
-//       sys_exit(-1);
-//     }
-//     uaddr_cpy++;
-//   }
-
 }